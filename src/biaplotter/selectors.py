--- conflicted
+++ resolved
@@ -7,13 +7,10 @@
 from abc import ABC, abstractmethod
 from matplotlib.path import Path as mplPath
 from matplotlib.widgets import LassoSelector, RectangleSelector, EllipseSelector
-<<<<<<< HEAD
 from nap_plot_tools.cmap import cat10_mod_cmap, cat10_mod_cmap_first_transparent
 from psygnal import Signal
-=======
 from qtpy.QtGui import QGuiApplication
 from qtpy.QtCore import Qt
->>>>>>> 62908958
 
 
 if TYPE_CHECKING:
