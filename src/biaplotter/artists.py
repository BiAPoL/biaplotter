import warnings
from typing import List, Tuple, Union

import matplotlib.pyplot as plt
import numpy as np
from matplotlib.colors import Colormap, Normalize
from nap_plot_tools.cmap import (cat10_mod_cmap,
                                 cat10_mod_cmap_first_transparent)
from scipy.stats import binned_statistic_2d

from biaplotter.colormap import BiaColormap

from .artists_base import Artist


class Scatter(Artist):
    """Scatter plot artist for the BiAPlotter.

    Inherits all parameters and attributes from abstract Artist.
    For parameter and attribute details, see the abstract Artist class documentation.

    Parameters
    ----------
    ax : plt.Axes, optional
        axes to plot on, by default None
    data : (N, 2) np.ndarray
        data to be plotted
    overlay_colormap : Colormap, optional
        a colormap to use for the artist, by default cat10_mod_cmap from nap-plot-tools
    color_indices : (N,) np.ndarray[int] or int, optional
        array of indices to map to the colormap, by default None

    Notes
    -----
    **Signals:**

        * **data_changed_signal** emitted when the data are changed.
        * **color_indices_changed_signal** emitted when the color indices are changed.
        * **highlighted_changed_signal** emitted when the highlighted data points are changed.

    Examples
    --------
    >>> import numpy as np
    >>> import matplotlib.pyplot as plt
    >>> from biaplotter.artists import Scatter
    >>> data = np.random.rand(100, 2)
    >>> fig, ax = plt.subplots()
    >>> scatter = Scatter(ax)
    >>> scatter.data = data
    >>> scatter.visible = True
    >>> scatter.color_indices = np.linspace(start=0, stop=5, num=100, endpoint=False, dtype=int)
    >>> plt.show()
    """
    DEFAULT_SIZE = 50  #: Default size of the scatter points
    DEFAULT_ALPHA = 1  #: Default alpha of the scatter points
    def __init__(
        self,
        ax: plt.Axes = None,
        data: np.ndarray = None,
        overlay_colormap: Colormap = cat10_mod_cmap,
        color_indices: np.ndarray = None,
    ):
        """Initializes the scatter plot artist."""
        super().__init__(ax, data, overlay_colormap, color_indices)
        #: Stores the scatter plot matplotlib object
        self._scatter_overlay_rgba = None  # Store precomputed overlay colors
        self._overlay_visible = True
        self._color_normalization_method = "linear"
        self.data = data
        self._alpha = self.DEFAULT_ALPHA  # Default alpha
        self._size = self.DEFAULT_SIZE  # Default size
        self._edgecolor = "white"  # Default edge color
        self._highlight_edgecolor = "magenta"  # Default highlight edge color
        self._highlighted = None  # Initialize highlight mask
        self.draw()  # Initial draw of the scatter plot

    @property
    def alpha(self) -> Union[float, np.ndarray]:
        """Gets or sets the alpha value of the scatter plot.

        Returns
        -------
        alpha : float
            alpha value of the scatter plot.
        """
        return self._mpl_artists["scatter"].get_alpha()

    @alpha.setter
    def alpha(self, value: Union[float, np.ndarray]):
        """Sets the alpha value of the scatter plot."""
        self._alpha = value

        if np.isscalar(value):
            value = np.ones(len(self._data)) * value
        if "scatter" in self._mpl_artists.keys():
            self._mpl_artists["scatter"].set_alpha(value)
        self.draw()

    @property
    def color_normalization_method(self) -> str:
        """Gets or sets the normalization method for the color indices.

        Returns
        -------
        color_normalization_method : str
            the normalization method for the color indices.
        """
        return self._color_normalization_method

    @color_normalization_method.setter
    def color_normalization_method(self, value: str):
        """Sets the normalization method for the color indices."""
        self._color_normalization_method = value
        self._colorize(self._color_indices)

    @property
    def overlay_visible(self) -> bool:
        return self._overlay_visible

    @overlay_visible.setter
    def overlay_visible(self, value: bool):
        self._overlay_visible = value
        self._colorize(self._color_indices)

    @property
    def size(self) -> Union[float, np.ndarray]:
        """Gets or sets the size of the points in the scatter plot.

        Triggers a draw idle command.

        Returns
        -------
        size : float or (N,) np.ndarray[float]
            size of the points in the scatter plot. Accepts a scalar or an array of floats.
        """
        return self._size

    @size.setter
    def size(self, value: Union[float, np.ndarray]):
        """Sets the size of the points in the scatter plot."""
        self._size = value
        if "scatter" in self._mpl_artists.keys():
            self._mpl_artists["scatter"].set_sizes(
                np.full(len(self._data), value)
                if np.isscalar(value)
                else value
            )
        self.draw()

    def color_indices_to_rgba(
        self, indices: np.ndarray, is_overlay: bool = True
    ) -> np.ndarray:
        """
        Convert color indices to RGBA colors using the colormap.
        """
        norm = self._get_normalization(indices)
        colormap = self.overlay_colormap.cmap

        rgba = colormap(norm(indices))
        return rgba

    def _colorize(self, indices: np.ndarray):
        """
        Calculate and optionally render the scatter overlay.
        """
        if indices is None:
            return
        # Always calculate and store the overlay colors
        self._scatter_overlay_rgba = self.color_indices_to_rgba(indices)

        # Update the overlay visibility
        if self._overlay_visible:
            self._mpl_artists["scatter"].set_facecolor(
                self._scatter_overlay_rgba
            )
            self._mpl_artists["scatter"].set_edgecolor(self._edgecolor)
        else:
            # Set colors to the first color of the colormap (index 0)
            default_rgba = self.color_indices_to_rgba(
                np.zeros_like(indices)
            )
            self._mpl_artists["scatter"].set_facecolor(default_rgba)
            self._mpl_artists["scatter"].set_edgecolor(self._edgecolor)
        if self._highlighted is not None:
            self.highlighted = self._highlighted

    def _get_normalization(self, values: np.ndarray) -> Normalize:
        """Determine the normalization method and return the normalization object."""
        if self.overlay_colormap.categorical:
            self._validate_categorical_colormap()
            return Normalize(vmin=0, vmax=self.overlay_colormap.N)

        norm_dispatch = {
            "log": lambda: self._log_normalization(values),
            "centered": lambda: self._centered_normalization(values),
            "symlog": lambda: self._symlog_normalization(values),
            "linear": lambda: self._linear_normalization(values),
        }

        normalization_func = norm_dispatch.get(
            self._color_normalization_method
        )
        if normalization_func is None:
            raise ValueError(
                f"Unknown color normalization method: {self._color_normalization_method}.\n"
                f"Available methods are: {list(norm_dispatch.keys())}."
            )

        with warnings.catch_warnings():
            warnings.filterwarnings("ignore", r"All-NaN slice encountered")
            return normalization_func()

    def _highlight_data(self, indices: np.ndarray):
        """Highlight data points based on the provided indices."""
        if indices is None or len(indices) == 0:
            self.size = self.DEFAULT_SIZE
            self._mpl_artists["scatter"].set_edgecolor(self._edgecolor)
            self._highlighted = None
            return

        if indices.shape != (len(self._data),):
            raise ValueError("Highlight indices must be a 1D boolean array of the same length as the data.")

        # Update sizes: double the size for highlighted points
        sizes = np.full(len(self._data), self.DEFAULT_SIZE, dtype=float)
        sizes[indices] *= 3

        # Update edge colors: use highlight edge color for highlighted points
        edge_colors = np.array([self._edgecolor] * len(self._data), dtype=object)
        edge_colors[indices] = self._highlight_edgecolor

        # Apply the updated size adn edge color to the scatter plot
        self.size = sizes
        if "scatter" in self._mpl_artists.keys():
            self._mpl_artists["scatter"].set_edgecolor(edge_colors)

    def _refresh(self, force_redraw: bool = True):
        """Creates the scatter plot with the data and default properties."""
        if force_redraw or self._mpl_artists.get("scatter") is None:
            self._remove_artists()
            # Create a new scatter plot with the updated data
            self._mpl_artists["scatter"] = self.ax.scatter(
                self._data[:, 0], self._data[:, 1], picker=True
            )
<<<<<<< HEAD
            self.size = self.DEFAULT_SIZE  # Default size
            self.alpha = self.DEFAULT_ALPHA  # Default alpha
            self.highlighted = None  # Reset highlight mask
=======
            self.size = self.default_size

            if "scatter" in self._mpl_artists.keys():
                self._mpl_artists["scatter"].set_linewidth(self.default_edge_width)
            self.alpha = 1  # Default alpha
>>>>>>> 4fb3e6f7
            self.color_indices = 0
        else:
            self._mpl_artists["scatter"].set_offsets(
                self._data
            )  # Somehow resets the size and alpha
            self.size = self._size
            self.alpha = self._alpha
            self.color_indices = self._color_indices

    @property
    def default_size(self) -> float:
        """rule of thumb for good point size"""
        return min(10, (max(0.1, 8000 / len(self._data)))) * 2

    @property
    def default_edge_width(self) -> float:
        """Calculate the default edge width based on the point size."""
        return np.sqrt(self.default_size / np.pi) / 8

    def _validate_categorical_colormap(self):
        """Validate settings for a categorical colormap."""
        if self._color_indices.dtype != int:
            warnings.warn(
                "Color indices must be integers for categorical colormap. Change `overlay_colormap` to a continuous colormap or set `color_indices` to integers."
            )
        if self._color_normalization_method != "linear":
            warnings.warn(
                "Categorical colormap detected. Setting color normalization method to linear."
            )
            self._color_normalization_method = "linear"


class Histogram2D(Artist):
    """2D histogram artist for the BiAPlotter.

    Inherits all parameters and attributes from abstract Artist.
    For parameter and attribute details, see the abstract Artist class documentation.

    Parameters
    ----------
    ax : plt.Axes, optional
        axes to plot on, by default None
    data : (N, 2) np.ndarray
        data to be plotted
    overlay_colormap : Colormap, optional
        a colormap to use for the artist overlay, by default cat10_mod_cmap_first_transparent from nap-plot-tools (first color is transparent)
    color_indices : (N,) np.ndarray[int] or int, optional
        array of indices to map to the overlay_colormap, by default None
    bins : int, optional
        number of bins for the histogram, by default 20
    histogram_colormap : Colormap, optional
        colormap for the histogram, by default plt.cm.magma
    cmin : int, optional
        minimum count for the histogram, by default 0
        Values below cmin are set to NaN (to be transparent).

    Notes
    -----
    **Signals:**

        * **data_changed_signal** emitted when the data are changed.
        * **color_indices_changed_signal** emitted when the color indices are changed.
        * **highlighted_changed_signal** emitted when the highlighted data points are changed.

    """

    def __init__(
        self,
        ax: plt.Axes = None,
        data: np.ndarray = None,
        overlay_colormap: Colormap = cat10_mod_cmap_first_transparent,
        color_indices: np.ndarray = None,
        bins=20,
        histogram_colormap: Colormap = plt.cm.magma,
        cmin=0,
    ):
        """Initializes the 2D histogram artist."""
        super().__init__(ax, data, overlay_colormap, color_indices)
        self._histogram = None
        self._overlay_histogram_rgba = None  # Store precomputed overlay image
        self._bin_alpha = None
        self._bins = bins
        self._highlighted = None  # Initialize highlight mask
        self._histogram_colormap = BiaColormap(histogram_colormap)
        self._histogram_interpolation = "nearest"
        self._overlay_interpolation = "nearest"
        self._overlay_opacity = 1
        self._overlay_visible = True
        self._margins = 0
        self._histogram_color_normalization_method = "linear"
        self._overlay_color_normalization_method = "linear"
        self._cmin = cmin
        self.data = data
        self.draw()

    @property
    def bin_alpha(self) -> np.ndarray:
        """Gets or sets the alpha values for the bins.

        Returns
        -------
        bin_alpha : np.ndarray
            Alpha values for each bin.
        """
        if self._bin_alpha is None:
            # Default to fully opaque if not set
            self._bin_alpha = np.ones_like(self._histogram[0])
        return self._bin_alpha

    @bin_alpha.setter
    def bin_alpha(self, value: np.ndarray):
        """Sets the alpha values for the bins."""
        if value.shape != self._histogram[0].shape:
            raise ValueError("Alpha array must match the shape of the histogram.")
        self._bin_alpha = value
        self._refresh(force_redraw=False)
        self._colorize(self._color_indices)

    @property
    def bins(self) -> int:
        """Gets or sets the number of bins for the histogram.

        Returns
        -------
        bins : int
            number of bins for the histogram.
        """
        return self._bins

    @bins.setter
    def bins(self, value: int):
        """Sets the number of bins for the histogram."""
        self._bins = value
        self._refresh(force_redraw=False)
        self._colorize(self._color_indices)

    @property
    def cmin(self) -> int:
        """Gets or sets the minimum count for the histogram.

        Values below cmin are set to NaN (to be transparent).

        Returns
        -------
        cmin : int
            minimum count for the histogram.
        """
        return self._cmin

    @cmin.setter
    def cmin(self, value: int):
        """Sets the minimum count for the histogram."""
        self._cmin = value
        self._refresh(force_redraw=False)

    @property
    def histogram(self) -> Tuple[np.ndarray, np.ndarray, np.ndarray]:
        """Returns the 2D histogram array and edges.

        Returns
        -------
        histogram : Tuple[np.ndarray, np.ndarray, np.ndarray]
            2D histogram, x edges, and y edges.
        """
        return self._histogram

    @property
    def histogram_color_normalization_method(self) -> str:
        """Gets or sets the normalization method for the histogram.

        Returns
        -------
        color_normalization_method : str
            the normalization method for the histogram.
        """
        return self._histogram_color_normalization_method

    @histogram_color_normalization_method.setter
    def histogram_color_normalization_method(self, value: str):
        """Sets the normalization method for the histogram."""
        self._histogram_color_normalization_method = value
        # Update histogram image if new color normalization method is set
        self.data = self._data

    @property
    def histogram_colormap(self) -> Colormap:
        """Gets or sets the colormap for the histogram.

        Returns
        -------
        histogram_colormap : Colormap
            colormap for the histogram.
        """
        return self._histogram_colormap

    @histogram_colormap.setter
    def histogram_colormap(self, value: Colormap):
        """Sets the colormap for the histogram."""
        self._histogram_colormap = BiaColormap(value)
        self._refresh(force_redraw=False)

    @property
    def histogram_interpolation(self) -> str:
        """Gets or sets the interpolation method for the histogram.

        Returns
        -------
        histogram_interpolation : str
            interpolation method for the histogram.
        """
        return self._histogram_interpolation

    @histogram_interpolation.setter
    def histogram_interpolation(self, value: str):
        """Sets the interpolation method for the histogram."""
        self._histogram_interpolation = value
        self._refresh(force_redraw=False)

    @property
    def overlay_color_normalization_method(self) -> str:
        """Gets or sets the normalization method for the overlay histogram.

        Returns
        -------
        overlay_color_normalization_method : str
            the normalization method for the overlay color indices.
        """
        return self._overlay_color_normalization_method

    @overlay_color_normalization_method.setter
    def overlay_color_normalization_method(self, value: str):
        """Sets the normalization method for the overlay histogram."""
        self._overlay_color_normalization_method = value
        # Update overlay histogram image if new color normalization method is set
        self._colorize(self._color_indices)

    @property
    def overlay_interpolation(self) -> str:
        """Gets or sets the interpolation method for the overlay histogram.

        Returns
        -------
        overlay_interpolation : str
            interpolation method for the overlay histogram.
        """
        return self._overlay_interpolation

    @overlay_interpolation.setter
    def overlay_interpolation(self, value: str):
        """Sets the interpolation method for the overlay histogram."""
        self._overlay_interpolation = value
        self._colorize(self._color_indices)

    @property
    def overlay_opacity(self):
        """Gets or sets the opacity of the overlay histogram.

        Triggers a draw idle command.

        Returns
        -------
        overlay_opacity : float
            opacity of the overlay histogram.
        """
        return self._overlay_opacity

    @overlay_opacity.setter
    def overlay_opacity(self, value):
        """Sets the opacity of the overlay histogram."""
        self._overlay_opacity = value
        self._colorize(self._color_indices)

    @property
    def overlay_visible(self):
        """Gets or sets the visibility of the overlay histogram.

        Triggers a draw idle command.

        Returns
        -------
        overlay_visible : bool
            visibility of the overlay histogram.
        """
        return self._overlay_visible

    @overlay_visible.setter
    def overlay_visible(self, value):
        """Sets the visibility of the overlay histogram."""
        self._overlay_visible = value
        self._colorize(self._color_indices)

    def color_indices_to_rgba(
        self, indices, is_overlay: bool = True
    ) -> np.ndarray:
        """
        Convert color indices to RGBA colors using the overlay colormap.
        """
        norm = self._get_normalization(indices, is_overlay=is_overlay)

        if is_overlay:
            colormap = self.overlay_colormap.cmap
        else:
            colormap = self.histogram_colormap.cmap

        rgba = colormap(norm(indices))

        return rgba

    def indices_in_patches_above_threshold(self, threshold: int) -> List[int]:
        """
        Returns the indices of the points that fall into the bins
        of the 2D histogram exceeding a specified threshold counts value.

        Parameters
        ----------
        threshold : int
            The count threshold to exceed.

        Returns
        -------
        indices : List[int]
            list of indices of points falling into the exceeding bins.
        """
        histogram, x_edges, y_edges = self._histogram

        # Identify bins that exceed the threshold
        exceeding_bins = np.argwhere(histogram > threshold)

        # Prepare to collect indices
        indices = []

        # For each bin exceeding the threshold...
        for bin_x, bin_y in exceeding_bins:
            # Identify the edges of the current bin
            x_min, x_max = x_edges[bin_x], x_edges[bin_x + 1]
            y_min, y_max = y_edges[bin_y], y_edges[bin_y + 1]

            # Find indices of points within these edges
            bin_indices = np.where(
                (self._data[:, 0] >= x_min)
                & (self._data[:, 0] < x_max)
                & (self._data[:, 1] >= y_min)
                & (self._data[:, 1] < y_max)
            )[0]
            indices.extend(bin_indices)

        return indices

    def _colorize(self, indices: np.ndarray):
        """
        Calculate and optionally render the overlay histogram.
        """
        if indices is None:
            return
        # Always calculate and store the overlay image
        _, x_edges, y_edges = self._histogram
        statistic_histogram, _, _, _ = binned_statistic_2d(
            x=self._data[:, 0],
            y=self._data[:, 1],
            values=indices,
            statistic=_median_np,
            bins=[x_edges, y_edges],
        )
        if not np.all(np.isnan(statistic_histogram)):
            self._overlay_histogram_rgba = self.color_indices_to_rgba(
                statistic_histogram.T, is_overlay=True
            )
        # Apply bin alpha values to the RGBA array
        if self._bin_alpha is not None:
            self._overlay_histogram_rgba[..., -1] *= self.bin_alpha.T
        # Update the overlay visibility
        self._remove_artists(["overlay_histogram_image"])
        if self._overlay_visible and self._overlay_histogram_rgba is not None:
            _, x_edges, y_edges = self._histogram
            self._mpl_artists["overlay_histogram_image"] = self.ax.imshow(
                self._overlay_histogram_rgba,
                extent=[x_edges[0], x_edges[-1], y_edges[0], y_edges[-1]],
                origin="lower",
                zorder=2,
                interpolation=self._overlay_interpolation,
                alpha=self._overlay_opacity,
                aspect="auto",
            )

    def _get_normalization(
        self, values: np.ndarray, is_overlay: bool = True
    ) -> Normalize:
        """
        Get the normalization class for the histogram data.

        Parameters
        ----------
        values : np.ndarray
            2D histogram data array to be converted to RGBA image.

        Returns
        -------
        norm_class : Normalize
            the normalization class to use for the histogram data.
        """
        if is_overlay:
            colormap = self.overlay_colormap
            is_categorical = self._is_categorical_colormap(colormap)
            norm_method = self._overlay_color_normalization_method
        else:
            colormap = self.histogram_colormap
            is_categorical = self._is_categorical_colormap(colormap)
            norm_method = self._histogram_color_normalization_method

        if is_categorical and norm_method != "linear":
            self._overlay_color_normalization_method = "linear"
            norm_method = "linear"

        # norm_dispatch is to be indexed like this:
        # norm_dispatch[is_categorical, color_normalization_method]
        norm_dispatch = {
            (True, "linear"): lambda: self._linear_normalization(
                values, is_categorical
            ),
            (False, "linear"): lambda: self._linear_normalization(values),
            (False, "log"): lambda: self._log_normalization(values),
            (False, "centered"): lambda: self._centered_normalization(values),
            (False, "symlog"): lambda: self._symlog_normalization(values),
        }

        return norm_dispatch.get((is_categorical, norm_method))()

    def _highlight_data(self, indices: np.ndarray):
        """Highlight data points based on the provided indices."""
        if indices is None or len(indices) == 0:
            # Remove previous highlighted patches if they exist
            if hasattr(self, "_highlighted_bin_patches"):
                for patch in self._highlighted_bin_patches:
                    patch.remove()
                self._highlighted_bin_patches = []
            # Reset all bins to fully opaque
            self.bin_alpha = np.ones_like(self._histogram[0])
            self._highlighted = None
            return

        if indices.shape != (len(self._data),):
            raise ValueError("Highlight mask must be a 1D boolean array of the same length as the data.")

        # Identify bins containing the highlighted points
        x_edges, y_edges = self._histogram[1], self._histogram[2]
        highlighted_bins = np.zeros_like(self._histogram[0], dtype=bool)

        for idx in np.where(indices)[0]:
            x, y = self._data[idx]
            bin_x = np.digitize(x, x_edges) - 1
            bin_y = np.digitize(y, y_edges) - 1
            if 0 <= bin_x < highlighted_bins.shape[0] and 0 <= bin_y < highlighted_bins.shape[1]:
                highlighted_bins[bin_x, bin_y] = True

        # Update alpha values: 1/4 transparent for bins without highlighted points
        alphas = np.full_like(self._histogram[0], 0.25)
        alphas[highlighted_bins] = 1  # Fully opaque for highlighted bins
        self.bin_alpha = alphas

        # Draw rectangle patches around highlighted bins
        import matplotlib.patches as mpatches

        # Remove previous rectangle patches if they exist
        if hasattr(self, "_highlighted_bin_patches"):
            for patch in self._highlighted_bin_patches:
                patch.remove()
        self._highlighted_bin_patches = []

        # Add new rectangle patches for currently highlighted bins
        for bin_x in range(highlighted_bins.shape[0]):
            for bin_y in range(highlighted_bins.shape[1]):
                if highlighted_bins[bin_x, bin_y]:
                    x_min, x_max = x_edges[bin_x], x_edges[bin_x + 1]
                    y_min, y_max = y_edges[bin_y], y_edges[bin_y + 1]
                    rect = mpatches.Rectangle(
                        (x_min, y_min),
                        x_max - x_min,
                        y_max - y_min,
                        linewidth=2,
                        edgecolor="magenta",
                        facecolor="none",
                        linestyle="dotted",
                        zorder=10,
                    )
                    self.ax.add_patch(rect)
                    self._highlighted_bin_patches.append(rect)

        self.draw()

    def _is_categorical_colormap(self, colormap):
        """
        Check if the colormap is categorical.

        Parameters
        ----------
        colormap : BiaColormap or ColormapLike
            colormap to check.

        Returns
        -------
        bool
            True if the colormap is categorical, False otherwise.
        """
        if hasattr(colormap, "categorical"):
            return colormap.categorical
        try:
            bia_colormap = BiaColormap(colormap)
            return bia_colormap.categorical
        except ValueError:
            return False

    def _refresh(self, force_redraw: bool = True):
        """Recalculate and redraw the histogram."""
        self._remove_artists()
        # Calculate and draw the new histogram
        self._histogram = np.histogram2d(
            self._data[:, 0], self._data[:, 1], bins=self._bins
        )
        counts, x_edges, y_edges = self._histogram
        # Replace values below cmin with NaN (to have them transparent)
        counts[counts < self._cmin] = np.nan
        self._histogram_rgba = self.color_indices_to_rgba(
            counts.T, is_overlay=False
        )
        # Apply bin alpha values to the RGBA array
        if self._bin_alpha is not None:
            self._histogram_rgba[..., -1] *= self.bin_alpha.T
        self._mpl_artists["histogram_image"] = self.ax.imshow(
            self._histogram_rgba,
            extent=[x_edges[0], x_edges[-1], y_edges[0], y_edges[-1]],
            origin="lower",
            zorder=1,
            interpolation=self._histogram_interpolation,
            alpha=1,
            aspect="auto",
        )

        if force_redraw:
            self.color_indices = 0  # Set default color index      


def _median_np(arr, method="lower") -> float:
    """Calculate the median of a 1D array.

    Parameters
    ----------
    arr : np.ndarray
        1D array of values.
    method : str, optional
        Method to use for calculating the median, by default 'lower'.

    Returns
    -------
    float
        The median of the array.
    """
    if len(arr) == 0:
        return np.nan
    return np.nanpercentile(arr, 50, method=method)<|MERGE_RESOLUTION|>--- conflicted
+++ resolved
@@ -242,17 +242,12 @@
             self._mpl_artists["scatter"] = self.ax.scatter(
                 self._data[:, 0], self._data[:, 1], picker=True
             )
-<<<<<<< HEAD
-            self.size = self.DEFAULT_SIZE  # Default size
-            self.alpha = self.DEFAULT_ALPHA  # Default alpha
-            self.highlighted = None  # Reset highlight mask
-=======
             self.size = self.default_size
 
             if "scatter" in self._mpl_artists.keys():
                 self._mpl_artists["scatter"].set_linewidth(self.default_edge_width)
             self.alpha = 1  # Default alpha
->>>>>>> 4fb3e6f7
+            self.highlighted = None  # Reset highlight mask
             self.color_indices = 0
         else:
             self._mpl_artists["scatter"].set_offsets(
