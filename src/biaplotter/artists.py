--- conflicted
+++ resolved
@@ -8,15 +8,11 @@
 from abc import ABC, abstractmethod
 from nap_plot_tools.cmap import cat10_mod_cmap, cat10_mod_cmap_first_transparent
 from psygnal import Signal
-<<<<<<< HEAD
-from typing import Tuple, List
+from typing import Tuple, List, Union
 from collections import defaultdict
 import warnings
 
 from biaplotter.colormap import BiaColormap
-=======
-from typing import Tuple, List, Union
->>>>>>> d1ebeb48
 
 
 class Artist(ABC):
@@ -285,7 +281,6 @@
         self.draw()
 
     @property
-<<<<<<< HEAD
     def overlay_colormap(self) -> BiaColormap:
         """Gets or sets the overlay colormap for the scatter plot.
 
@@ -318,7 +313,6 @@
         """Sets the normalization method for the color indices."""
         self._color_normalization_method = value
         self.color_indices = self._color_indices
-=======
     def size(self) -> Union[float, np.ndarray]:
         """Gets or sets the size of the points in the scatter plot.
 
@@ -338,7 +332,6 @@
         if self._scatter is not None:
             self._scatter.set_sizes(np.full(len(self._data), value) if np.isscalar(value) else value)
         self.draw()
->>>>>>> d1ebeb48
 
     def draw(self):
         """Draws or redraws the scatter plot."""
