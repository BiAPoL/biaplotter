import numpy as np
import matplotlib.pyplot as plt

from matplotlib.colors import Colormap
from matplotlib.collections import QuadMesh
from abc import ABC, abstractmethod
from nap_plot_tools.cmap import cat10_mod_cmap, cat10_mod_cmap_first_transparent
from psygnal import Signal
from typing import Tuple, List, Union


class Artist(ABC):
    """Abstract base class for artists in the BiAPlotter.

    Parameters
    ----------
    ax : plt.Axes, optional
        axes to plot on, by default None
    data : (N, 2) np.ndarray
        data to be plotted
    categorical_colormap : Colormap, optional
        a colormap to use for the artist, by default cat10_mod_cmap from nap-plot-tools
    color_indices : (N,) np.ndarray, optional
        array of indices to map to the colormap, by default None
    """

    def __init__(self, ax: plt.Axes = None, data: np.ndarray = None, categorical_colormap: Colormap = cat10_mod_cmap, color_indices: np.ndarray = None):
        """Initializes the abstract artist.
        """
        #: Stores data to be plotted
        self._data: np.ndarray = data
        #: Stores axes to plot on
        self.ax: plt.Axes = ax if ax is not None else plt.gca()
        #: Stores visibility of the artist
        self._visible: bool = True
        #: Stores the colormap to use for the artist
        self.categorical_colormap: Colormap = categorical_colormap
        #: Stores the array of indices to map to the colormap
        self._color_indices: np.array = color_indices

    @property
    @abstractmethod
    def data(self) -> np.ndarray:
        """Abstract property for the artist's data."""
        pass

    @data.setter
    @abstractmethod
    def data(self, value: np.ndarray):
        """Abstract setter for the artist's data."""
        pass

    @property
    @abstractmethod
    def visible(self) -> bool:
        """Abstract property for the artist's visibility."""
        pass

    @visible.setter
    @abstractmethod
    def visible(self, value: bool):
        """Abstract setter for the artist's visibility."""
        pass

    @property
    @abstractmethod
    def color_indices(self) -> np.ndarray:
        """Abstract property for the indices into the colormap."""
        pass

    @color_indices.setter
    @abstractmethod
    def color_indices(self, indices: np.ndarray):
        """Abstract setter for the indices into the colormap."""
        pass

    @abstractmethod
    def draw(self):
        """Abstract method to draw or redraw the artist."""
        pass


class Scatter(Artist):
    """Scatter plot artist for the BiAPlotter.

    Inherits all parameters and attributes from abstract Artist.
    For parameter and attribute details, see the abstract Artist class documentation.

    Parameters
    ----------
    ax : plt.Axes, optional
        axes to plot on, by default None
    data : (N, 2) np.ndarray
        data to be plotted
    categorical_colormap : Colormap, optional
        a colormap to use for the artist, by default cat10_mod_cmap from nap-plot-tools
    color_indices : (N,) np.ndarray[int] or int, optional
        array of indices to map to the colormap, by default None

    Notes
    -----
    **Signals:**

        * **data_changed_signal** emitted when the data is changed.
        * **color_indices_changed_signal** emitted when the color indices are changed.

    Examples
    --------
    >>> import numpy as np
    >>> import matplotlib.pyplot as plt
    >>> from biaplotter.artists import Scatter
    >>> data = np.random.rand(100, 2)
    >>> fig, ax = plt.subplots()
    >>> scatter = Scatter(ax)
    >>> scatter.data = data
    >>> scatter.visible = True
    >>> scatter.color_indices = np.linspace(start=0, stop=5, num=100, endpoint=False, dtype=int)
    >>> plt.show()
    """
    #: Signal emitted when the `data` is changed.
    data_changed_signal: Signal = Signal(np.ndarray)
    #: Signal emitted when the `color_indices` are changed.
    color_indices_changed_signal: Signal = Signal(np.ndarray)

    def __init__(self, ax: plt.Axes = None, data: np.ndarray = None, categorical_colormap: Colormap = cat10_mod_cmap, color_indices: np.ndarray = None):
        """Initializes the scatter plot artist.
        """
        super().__init__(ax, data, categorical_colormap, color_indices)
        #: Stores the scatter plot matplotlib object
        self._scatter = None
        self.data = data
        self._alpha = 1  # Default alpha
        self._size = 50  # Default size
        self.draw()  # Initial draw of the scatter plot

    @property
    def data(self) -> np.ndarray:
        """Gets or sets the data associated with the scatter plot.

        Updates colors if color_indices are set. Triggers a draw idle command.

        Returns
        -------
        data : (N, 2) np.ndarray
           data for the artist. Does not respond if set to None or empty array.

        Notes
        -----
        data_changed_signal : Signal
            Signal emitted when the data is changed.
        """
        return self._data

    @data.setter
    def data(self, value: np.ndarray):
        """Sets the data for the scatter plot, resetting other properties to defaults."""
        if value is None or len(value) == 0:
            return

        if self._data is not None:
            data_length_changed = len(value) != len(self._data)
        else:
            data_length_changed = True
        self._data = value

        # Emit the data changed signal
        self.data_changed_signal.emit(self._data)
<<<<<<< HEAD

        if self._scatter is None or data_length_changed:
            # Create the scatter plot if it doesn't exist yet
            if self._scatter is not None:
                self._scatter.remove()

            # Create a new scatter plot with the updated data
            self._scatter = self.ax.scatter(self._data[:, 0], self._data[:, 1])
            self.size = 50  # Default size
            self.alpha = 1  # Default alpha
            self.color_indices = np.zeros(len(value), dtype=int)  # Default color indices
=======
        if self._scatter is None:
            self._scatter = self.ax.scatter(value[:, 0], value[:, 1], s=self._size)
            self.color_indices = 0  # Set default color index
        else:
            # If the scatter plot already exists, just update its data
            self._scatter.set_offsets(value)

        if self._color_indices is None:
            self.color_indices = 0  # Set default color index
>>>>>>> 896112b9
        else:
            self._scatter.set_offsets(value)  #  somehow resets the size and alpha
            self.color_indices = self._color_indices
            self.size = self._size
            self.alpha = self._alpha

<<<<<<< HEAD
        # Adjust the axes limits based on the new data
        x_margin = 0.05 * (np.max(value[:, 0]) - np.min(value[:, 0]))
        y_margin = 0.05 * (np.max(value[:, 1]) - np.min(value[:, 1]))
        self.ax.set_xlim(np.min(value[:, 0]) - x_margin, np.max(value[:, 0]) + x_margin)
        self.ax.set_ylim(np.min(value[:, 1]) - y_margin, np.max(value[:, 1]) + y_margin)
=======
        x_margin = 0.05 * (np.nanmax(value[:, 0]) - np.nanmin(value[:, 0]))
        y_margin = 0.05 * (np.nanmax(value[:, 1]) - np.nanmin(value[:, 1]))
        self.ax.set_xlim(np.nanmin(value[:, 0]) - x_margin, np.nanmax(value[:, 0]) + x_margin)
        self.ax.set_ylim(np.nanmin(value[:, 1]) - y_margin, np.nanmax(value[:, 1]) + y_margin)
>>>>>>> 896112b9

        # Redraw the plot
        self.draw()

    @property
    def visible(self) -> bool:
        """Gets or sets the visibility of the scatter plot.

        Triggers a draw idle command.

        Returns
        -------
        visible : bool
            visibility of the scatter plot.
        """
        return self._visible

    @visible.setter
    def visible(self, value: bool):
        """Sets the visibility of the scatter plot."""
        self._visible = value
        if self._scatter is not None:
            self._scatter.set_visible(value)
        self.draw()

    @property
    def color_indices(self) -> np.ndarray:
        """Gets or sets the current color indices used for the scatter plot.

        Triggers a draw idle command.

        Returns
        -------
        color_indices : (N,) np.ndarray[int] or int
            indices to map to the categorical_colormap. Accepts a scalar or an array of integers.

        Notes
        -----
        color_indices_changed_signal : Signal
            Signal emitted when the color indices are changed.

        """
        return self._color_indices

    @color_indices.setter
    def color_indices(self, indices: np.ndarray):
        """Sets color indices for the scatter plot and updates colors accordingly."""
        # Check if indices are a scalar
        if np.isscalar(indices):
            indices = np.full(len(self._data), indices)
        # Check if indices data type is float
        if indices.dtype == float:
            indices = indices.astype(int)
        self._color_indices = indices
        if indices is not None and self._scatter is not None:
            new_colors = self.categorical_colormap(indices)
            self._scatter.set_facecolor(new_colors)
            self._scatter.set_edgecolor(None)
        # emit signal
        self.color_indices_changed_signal.emit(self._color_indices)
        self.draw()

    @property
    def alpha(self) -> Union[float, np.ndarray]:
        """Gets or sets the alpha value of the scatter plot.

        Triggers a draw idle command.

        Returns
        -------
        alpha : float
            alpha value of the scatter plot.
        """
        return self._scatter.get_alpha()
    
    @alpha.setter
    def alpha(self, value: Union[float, np.ndarray]):
        """Sets the alpha value of the scatter plot."""
        self._alpha = value

        if np.isscalar(value):
            value = np.ones(len(self._data)) * value
        if self._scatter is not None:
            self._scatter.set_alpha(value)
        self.draw()

    @property
    def size(self) -> Union[float, np.ndarray]:
        """Gets or sets the size of the points in the scatter plot.

        Triggers a draw idle command.

        Returns
        -------
        size : float or (N,) np.ndarray[float]
            size of the points in the scatter plot. Accepts a scalar or an array of floats.
        """
        return self._size

    @size.setter
    def size(self, value: Union[float, np.ndarray]):
        """Sets the size of the points in the scatter plot."""
        self._size = value
        if self._scatter is not None:
            self._scatter.set_sizes(np.full(len(self._data), value) if np.isscalar(value) else value)
        self.draw()

    def draw(self):
        """Draws or redraws the scatter plot."""
        self.ax.figure.canvas.draw_idle()


class Histogram2D(Artist):
    """2D histogram artist for the BiAPlotter.

    Inherits all parameters and attributes from abstract Artist.
    For parameter and attribute details, see the abstract Artist class documentation.

    Parameters
    ----------
    ax : plt.Axes, optional
        axes to plot on, by default None
    data : (N, 2) np.ndarray
        data to be plotted
    categorical_colormap : Colormap, optional
        a colormap to use for the artist overlay, by default cat10_mod_cmap_first_transparent from nap-plot-tools (first color is transparent)
    color_indices : (N,) np.ndarray[int] or int, optional
        array of indices to map to the categorical_colormap, by default None
    bins : int, optional
        number of bins for the histogram, by default 20
    histogram_colormap : Colormap, optional
        colormap for the histogram, by default plt.cm.magma

    Notes
    -----
    **Signals:**

        * **data_changed_signal** emitted when the data is changed.
        * **color_indices_changed_signal** emitted when the color indices are changed.

    """
    #: Signal emitted when the `data` is changed.
    data_changed_signal: Signal = Signal(np.ndarray)
    #: Signal emitted when the `color_indices` are changed.
    color_indices_changed_signal: Signal = Signal(np.ndarray)

    def __init__(self, ax: plt.Axes = None, data: np.ndarray = None, categorical_colormap: Colormap = cat10_mod_cmap_first_transparent, color_indices: np.ndarray = None, bins=20, histogram_colormap: Colormap = plt.cm.magma, cmin=0):
        super().__init__(ax, data, categorical_colormap, color_indices)
        """Initializes the 2D histogram artist.
        """
        #: Stores the matplotlib histogram2D object
        self._histogram = None
        self._bins = bins
        self._histogram_colormap = histogram_colormap
        self._overlay = None
        self.data = data
        self.cmin = cmin
        self.draw()  # Initial draw of the histogram

    @property
    def data(self) -> np.ndarray:
        """Gets or sets the data associated with the 2D histogram.

        Updates colors if color_indices are set. Triggers a draw idle command.

        Returns
        -------
        data : (N, 2) np.ndarray
            data for the artist. Does not respond if set to None or empty array.

        Notes
        -----
        data_changed_signal : Signal
            Signal emitted when the data is changed.
        """
        return self._data

    @data.setter
    def data(self, value: np.ndarray):
        """Sets the data for the 2D histogram, updating the display as needed."""
        if value is None:
            return
        if len(value) == 0:
            return
        self._data = value
        # emit signal
        self.data_changed_signal.emit(self._data)
        # Remove the existing histogram to redraw
        if self._histogram is not None:
            self._histogram[-1].remove()
        # Draw the new histogram
        self._histogram = self.ax.hist2d(
            value[:, 0], value[:, 1], bins=self._bins, cmap=self._histogram_colormap, zorder=1, cmin=self.cmin)
        if self._color_indices is None:
            self.color_indices = 0  # Set default color index
        else:
            # Update colors if color indices are set, resize if data shape has changed
            color_indices_size = len(self._color_indices)
            color_indices = np.resize(self._color_indices, self._data.shape[0])
            if len(color_indices) > color_indices_size:
                # fill with zeros where new data is larger
                color_indices[color_indices_size:] = 0
            self.color_indices = color_indices
        self.draw()

    @property
    def visible(self) -> bool:
        """Gets or sets the visibility of the 2D histogram.

        Triggers a draw idle command.

        Returns
        -------
        visible : bool
            visibility of the 2D histogram.
        """
        return self._visible

    @visible.setter
    def visible(self, value: bool):
        """Sets the visibility of the 2D histogram."""
        self._visible = value
        if self._histogram is not None:
            artist = self._histogram[-1]
            artist.set_visible(value)
            if self._overlay is not None:
                self._overlay.set_visible(value)
        self.draw()

    @property
    def color_indices(self) -> np.ndarray:
        """Gets or sets the current color indices used for the 2D histogram underlying data.

        Triggers a draw idle command.

        Returns
        -------
        color_indices : (N,) np.ndarray[int] or int
            indices to map to the overlay colormap. Accepts a scalar or an array.

        Notes
        -----
        color_indices_changed_signal : Signal
            Signal emitted when the color indices are changed.

        """
        return self._color_indices

    @color_indices.setter
    def color_indices(self, indices: np.ndarray):
        """Sets color indices for the 2D histogram underlying data and updates colors accordingly."""
        # Check if indices are a scalar
        if np.isscalar(indices):
            indices = np.full(len(self._data), indices)
        # Check if indices data type is float
        if indices.dtype == float:
            indices = indices.astype(int)
        self._color_indices = indices
        h, xedges, yedges, _ = self._histogram
        # Create empty overlay
        overlay_rgba = np.zeros((*h.shape, 4), dtype=float)
        output_max = np.zeros(h.shape, dtype=float)
        for i in np.unique(self._color_indices):
            # Filter data by class
            data_filtered_by_class = self._data[self._color_indices == i]
            # Calculate histogram of filtered data while fixing the bins
            histogram_filtered_by_class, _, _ = np.histogram2d(
                data_filtered_by_class[:, 0], data_filtered_by_class[:, 1], bins=[xedges, yedges])
            class_mask = histogram_filtered_by_class > output_max
            output_max = np.maximum(histogram_filtered_by_class, output_max)
            overlay_rgba[class_mask] = self.categorical_colormap(i)
        # Remove the existing overlay to redraw
        if self._overlay is not None:
            self._overlay.remove()
        # Draw the overlay
        self._overlay = self.ax.imshow(overlay_rgba.swapaxes(0, 1), origin='lower', extent=[
            xedges[0], xedges[-1], yedges[0], yedges[-1]], aspect='auto', alpha=1, zorder=2)
        # emit signal
        self.color_indices_changed_signal.emit(self._color_indices)
        self.draw()

    @property
    def bins(self) -> int:
        """Gets or sets the number of bins for the histogram.

        Returns
        -------
        bins : int
            number of bins for the histogram.
        """
        return self._bins

    @bins.setter
    def bins(self, value: int):
        """Sets the number of bins for the histogram."""
        self._bins = value
        self.data = self._data

    @property
    def histogram_colormap(self) -> Colormap:
        """Gets or sets the colormap for the histogram.

        Returns
        -------
        histogram_colormap : Colormap
            colormap for the histogram.
        """
        return self._histogram_colormap

    @histogram_colormap.setter
    def histogram_colormap(self, value: Colormap):
        """Sets the colormap for the histogram."""
        self._histogram_colormap = value
        self.data = self._data

    @property
    def histogram(self) -> Tuple[np.ndarray, np.ndarray, np.ndarray, QuadMesh]:
        """Returns the 2D histogram matplotlib object.

        Returns
        -------
        histogram : Tuple[np.ndarray, np.ndarray, np.ndarray, QuadMesh]
            2D histogram matplotlib object.
        """
        return self._histogram

    def indices_in_above_threshold_patches(self, threshold: int) -> List[int]:
        """
        Returns the indices of the points in that fall into the bins
        of the 2D histogram exceeding a specified threshold.

        Parameters
        ----------
        threshold : int
            The count threshold to exceed.

        Returns
        -------
        indices : List[int]
            list of indices of points falling into the exceeding bins.
        """
        counts, xedges, yedges, _ = self._histogram

        # Identify bins that exceed the threshold
        exceeding_bins = np.argwhere(counts > threshold)

        # Prepare to collect indices
        indices = []

        # For each bin exceeding the threshold...
        for bin_x, bin_y in exceeding_bins:
            # Identify the edges of the current bin
            x_min, x_max = xedges[bin_x], xedges[bin_x + 1]
            y_min, y_max = yedges[bin_y], yedges[bin_y + 1]

            # Find indices of points within these edges
            bin_indices = np.where((self._data[:, 0] >= x_min) & (self._data[:, 0] < x_max) & (
                self._data[:, 1] >= y_min) & (self._data[:, 1] < y_max))[0]
            indices.extend(bin_indices)

        return indices

    def draw(self):
        """Draws or redraws the 2D histogram."""
        self.ax.figure.canvas.draw_idle()<|MERGE_RESOLUTION|>--- conflicted
+++ resolved
@@ -165,7 +165,6 @@
 
         # Emit the data changed signal
         self.data_changed_signal.emit(self._data)
-<<<<<<< HEAD
 
         if self._scatter is None or data_length_changed:
             # Create the scatter plot if it doesn't exist yet
@@ -177,35 +176,16 @@
             self.size = 50  # Default size
             self.alpha = 1  # Default alpha
             self.color_indices = np.zeros(len(value), dtype=int)  # Default color indices
-=======
-        if self._scatter is None:
-            self._scatter = self.ax.scatter(value[:, 0], value[:, 1], s=self._size)
-            self.color_indices = 0  # Set default color index
-        else:
-            # If the scatter plot already exists, just update its data
-            self._scatter.set_offsets(value)
-
-        if self._color_indices is None:
-            self.color_indices = 0  # Set default color index
->>>>>>> 896112b9
         else:
             self._scatter.set_offsets(value)  #  somehow resets the size and alpha
             self.color_indices = self._color_indices
             self.size = self._size
             self.alpha = self._alpha
 
-<<<<<<< HEAD
-        # Adjust the axes limits based on the new data
-        x_margin = 0.05 * (np.max(value[:, 0]) - np.min(value[:, 0]))
-        y_margin = 0.05 * (np.max(value[:, 1]) - np.min(value[:, 1]))
-        self.ax.set_xlim(np.min(value[:, 0]) - x_margin, np.max(value[:, 0]) + x_margin)
-        self.ax.set_ylim(np.min(value[:, 1]) - y_margin, np.max(value[:, 1]) + y_margin)
-=======
         x_margin = 0.05 * (np.nanmax(value[:, 0]) - np.nanmin(value[:, 0]))
         y_margin = 0.05 * (np.nanmax(value[:, 1]) - np.nanmin(value[:, 1]))
         self.ax.set_xlim(np.nanmin(value[:, 0]) - x_margin, np.nanmax(value[:, 0]) + x_margin)
         self.ax.set_ylim(np.nanmin(value[:, 1]) - y_margin, np.nanmax(value[:, 1]) + y_margin)
->>>>>>> 896112b9
 
         # Redraw the plot
         self.draw()
