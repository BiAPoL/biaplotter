import numpy as np
import matplotlib.pyplot as plt

from matplotlib.colors import Colormap
from matplotlib.collections import QuadMesh
from abc import ABC, abstractmethod
from nap_plot_tools.cmap import cat10_mod_cmap, cat10_mod_cmap_first_transparent
from psygnal import Signal
from typing import Tuple, List, Union


class Artist(ABC):
    """Abstract base class for artists in the BiAPlotter.

    Parameters
    ----------
    ax : plt.Axes, optional
        axes to plot on, by default None
    data : (N, 2) np.ndarray
        data to be plotted
    categorical_colormap : Colormap, optional
        a colormap to use for the artist, by default cat10_mod_cmap from nap-plot-tools
    color_indices : (N,) np.ndarray, optional
        array of indices to map to the colormap, by default None
    """

    def __init__(self, ax: plt.Axes = None, data: np.ndarray = None, categorical_colormap: Colormap = cat10_mod_cmap, color_indices: np.ndarray = None):
        """Initializes the abstract artist.
        """
        #: Stores data to be plotted
        self._data: np.ndarray = data
        #: Stores axes to plot on
        self.ax: plt.Axes = ax if ax is not None else plt.gca()
        #: Stores visibility of the artist
        self._visible: bool = True
        #: Stores the colormap to use for the artist
        self.categorical_colormap: Colormap = categorical_colormap
        #: Stores the array of indices to map to the colormap
        self._color_indices: np.array = color_indices

    @property
    @abstractmethod
    def data(self) -> np.ndarray:
        """Abstract property for the artist's data."""
        pass

    @data.setter
    @abstractmethod
    def data(self, value: np.ndarray):
        """Abstract setter for the artist's data."""
        pass

    @property
    @abstractmethod
    def visible(self) -> bool:
        """Abstract property for the artist's visibility."""
        pass

    @visible.setter
    @abstractmethod
    def visible(self, value: bool):
        """Abstract setter for the artist's visibility."""
        pass

    @property
    @abstractmethod
    def color_indices(self) -> np.ndarray:
        """Abstract property for the indices into the colormap."""
        pass

    @color_indices.setter
    @abstractmethod
    def color_indices(self, indices: np.ndarray):
        """Abstract setter for the indices into the colormap."""
        pass

    @abstractmethod
    def draw(self):
        """Abstract method to draw or redraw the artist."""
        pass


class Scatter(Artist):
    """Scatter plot artist for the BiAPlotter.

    Inherits all parameters and attributes from abstract Artist.
    For parameter and attribute details, see the abstract Artist class documentation.

    Parameters
    ----------
    ax : plt.Axes, optional
        axes to plot on, by default None
    data : (N, 2) np.ndarray
        data to be plotted
    categorical_colormap : Colormap, optional
        a colormap to use for the artist, by default cat10_mod_cmap from nap-plot-tools
    color_indices : (N,) np.ndarray[int] or int, optional
        array of indices to map to the colormap, by default None

    Notes
    -----
    **Signals:**

        * **data_changed_signal** emitted when the data is changed.
        * **color_indices_changed_signal** emitted when the color indices are changed.

    Examples
    --------
    >>> import numpy as np
    >>> import matplotlib.pyplot as plt
    >>> from biaplotter.artists import Scatter
    >>> data = np.random.rand(100, 2)
    >>> fig, ax = plt.subplots()
    >>> scatter = Scatter(ax)
    >>> scatter.data = data
    >>> scatter.visible = True
    >>> scatter.color_indices = np.linspace(start=0, stop=5, num=100, endpoint=False, dtype=int)
    >>> plt.show()
    """
    #: Signal emitted when the `data` is changed.
    data_changed_signal: Signal = Signal(np.ndarray)
    #: Signal emitted when the `color_indices` are changed.
    color_indices_changed_signal: Signal = Signal(np.ndarray)

    def __init__(self, ax: plt.Axes = None, data: np.ndarray = None, categorical_colormap: Colormap = cat10_mod_cmap, color_indices: np.ndarray = None):
        """Initializes the scatter plot artist.
        """
        super().__init__(ax, data, categorical_colormap, color_indices)
        #: Stores the scatter plot matplotlib object
        self._scatter = None
        self.data = data
        self._size = 50  # Default size
        self.draw()  # Initial draw of the scatter plot

    @property
    def data(self) -> np.ndarray:
        """Gets or sets the data associated with the scatter plot.

        Updates colors if color_indices are set. Triggers a draw idle command.

        Returns
        -------
        data : (N, 2) np.ndarray
           data for the artist. Does not respond if set to None or empty array.

        Notes
        -----
        data_changed_signal : Signal
            Signal emitted when the data is changed.
        """
        return self._data

    @data.setter
    def data(self, value: np.ndarray):
        """Sets the data for the scatter plot, updating the display as needed."""
        if value is None:
            return
        if len(value) == 0:
            return
        self._data = value
        # emit signal
        self.data_changed_signal.emit(self._data)
        if self._scatter is None:
            self._scatter = self.ax.scatter(value[:, 0], value[:, 1], s=self._size, facecolor='gray', linewidth=2)
            self.color_indices = 0  # Set default color index
        else:
            # If the scatter plot already exists, just update its data
            self._scatter.set_offsets(value)
<<<<<<< HEAD
            self._scatter.set_alpha(1.0)
=======
>>>>>>> b6ebdfcc

        if self._color_indices is None:
            self.color_indices = 0  # Set default color index
        else:
            # Update colors if color indices are set, resize if data shape has changed
            color_indices_size = len(self._color_indices)
            color_indices = np.resize(self._color_indices, self._data.shape[0])
            if len(color_indices) > color_indices_size:
                # fill with zeros where new data is larger
                color_indices[color_indices_size:] = 0
            self.color_indices = color_indices
        self.size = 50

        x_margin = 0.05 * (np.max(value[:, 0]) - np.min(value[:, 0]))
        y_margin = 0.05 * (np.max(value[:, 1]) - np.min(value[:, 1]))
        self.ax.set_xlim(np.min(value[:, 0]) - x_margin, np.max(value[:, 0]) + x_margin)
        self.ax.set_ylim(np.min(value[:, 1]) - y_margin, np.max(value[:, 1]) + y_margin)

        self.draw()

    @property
    def visible(self) -> bool:
        """Gets or sets the visibility of the scatter plot.

        Triggers a draw idle command.

        Returns
        -------
        visible : bool
            visibility of the scatter plot.
        """
        return self._visible

    @visible.setter
    def visible(self, value: bool):
        """Sets the visibility of the scatter plot."""
        self._visible = value
        if self._scatter is not None:
            self._scatter.set_visible(value)
        self.draw()

    @property
    def color_indices(self) -> np.ndarray:
        """Gets or sets the current color indices used for the scatter plot.

        Triggers a draw idle command.

        Returns
        -------
        color_indices : (N,) np.ndarray[int] or int
            indices to map to the categorical_colormap. Accepts a scalar or an array of integers.

        Notes
        -----
        color_indices_changed_signal : Signal
            Signal emitted when the color indices are changed.

        """
        return self._color_indices

    @color_indices.setter
    def color_indices(self, indices: np.ndarray):
        """Sets color indices for the scatter plot and updates colors accordingly."""
        # Check if indices are a scalar
        if np.isscalar(indices):
            indices = np.full(len(self._data), indices)
        # Check if indices data type is float
        if indices.dtype == float:
            indices = indices.astype(int)
        self._color_indices = indices
        if indices is not None and self._scatter is not None:
            new_colors = self.categorical_colormap(indices)
            self._scatter.set_edgecolor(new_colors)
            #self._scatter.set_facecolor(None)
        # emit signal
        self.color_indices_changed_signal.emit(self._color_indices)
        self.draw()

    @property
    def size(self) -> Union[float, np.ndarray]:
        """Gets or sets the size of the points in the scatter plot.

        Triggers a draw idle command.

        Returns
        -------
        size : float or (N,) np.ndarray[float]
            size of the points in the scatter plot. Accepts a scalar or an array of floats.
        """
        return self._size

    @size.setter
    def size(self, value: Union[float, np.ndarray]):
        """Sets the size of the points in the scatter plot."""
        self._size = value
        if self._scatter is not None:
            self._scatter.set_sizes(np.full(len(self._data), value) if np.isscalar(value) else value)
        self.draw()

    @property
    def alpha(self) -> float:
        """Gets or sets the transparency of the points in the scatter plot.

        Triggers a draw idle command.

        Returns
        -------
        alpha : float
            transparency of the points in the scatter plot.
        """
        return self._alpha
    
    @alpha.setter
    def alpha(self, value: Union[float, np.ndarray]):
        """Sets the transparency of the points in the scatter plot."""
        self._alpha = value
        if self._scatter is not None:
            self._scatter.set_alpha(value)
        self.draw()

    def draw(self):
        """Draws or redraws the scatter plot."""
        self.ax.figure.canvas.draw_idle()


class Histogram2D(Artist):
    """2D histogram artist for the BiAPlotter.

    Inherits all parameters and attributes from abstract Artist.
    For parameter and attribute details, see the abstract Artist class documentation.

    Parameters
    ----------
    ax : plt.Axes, optional
        axes to plot on, by default None
    data : (N, 2) np.ndarray
        data to be plotted
    categorical_colormap : Colormap, optional
        a colormap to use for the artist overlay, by default cat10_mod_cmap_first_transparent from nap-plot-tools (first color is transparent)
    color_indices : (N,) np.ndarray[int] or int, optional
        array of indices to map to the categorical_colormap, by default None
    bins : int, optional
        number of bins for the histogram, by default 20
    histogram_colormap : Colormap, optional
        colormap for the histogram, by default plt.cm.magma

    Notes
    -----
    **Signals:**

        * **data_changed_signal** emitted when the data is changed.
        * **color_indices_changed_signal** emitted when the color indices are changed.

    """
    #: Signal emitted when the `data` is changed.
    data_changed_signal: Signal = Signal(np.ndarray)
    #: Signal emitted when the `color_indices` are changed.
    color_indices_changed_signal: Signal = Signal(np.ndarray)

    def __init__(self, ax: plt.Axes = None, data: np.ndarray = None, categorical_colormap: Colormap = cat10_mod_cmap_first_transparent, color_indices: np.ndarray = None, bins=20, histogram_colormap: Colormap = plt.cm.magma, cmin=0):
        super().__init__(ax, data, categorical_colormap, color_indices)
        """Initializes the 2D histogram artist.
        """
        #: Stores the matplotlib histogram2D object
        self._histogram = None
        self._bins = bins
        self._histogram_colormap = histogram_colormap
        self._overlay = None
        self.data = data
        self.cmin = cmin
        self.draw()  # Initial draw of the histogram

    @property
    def data(self) -> np.ndarray:
        """Gets or sets the data associated with the 2D histogram.

        Updates colors if color_indices are set. Triggers a draw idle command.

        Returns
        -------
        data : (N, 2) np.ndarray
            data for the artist. Does not respond if set to None or empty array.

        Notes
        -----
        data_changed_signal : Signal
            Signal emitted when the data is changed.
        """
        return self._data

    @data.setter
    def data(self, value: np.ndarray):
        """Sets the data for the 2D histogram, updating the display as needed."""
        if value is None:
            return
        if len(value) == 0:
            return
        self._data = value
        # emit signal
        self.data_changed_signal.emit(self._data)
        # Remove the existing histogram to redraw
        if self._histogram is not None:
            self._histogram[-1].remove()
        # Draw the new histogram
        self._histogram = self.ax.hist2d(
            value[:, 0], value[:, 1], bins=self._bins, cmap=self._histogram_colormap, zorder=1, cmin=self.cmin)
        if self._color_indices is None:
            self.color_indices = 0  # Set default color index
        else:
            # Update colors if color indices are set, resize if data shape has changed
            color_indices_size = len(self._color_indices)
            color_indices = np.resize(self._color_indices, self._data.shape[0])
            if len(color_indices) > color_indices_size:
                # fill with zeros where new data is larger
                color_indices[color_indices_size:] = 0
            self.color_indices = color_indices
        self.draw()

    @property
    def visible(self) -> bool:
        """Gets or sets the visibility of the 2D histogram.

        Triggers a draw idle command.

        Returns
        -------
        visible : bool
            visibility of the 2D histogram.
        """
        return self._visible

    @visible.setter
    def visible(self, value: bool):
        """Sets the visibility of the 2D histogram."""
        self._visible = value
        if self._histogram is not None:
            artist = self._histogram[-1]
            artist.set_visible(value)
            if self._overlay is not None:
                self._overlay.set_visible(value)
        self.draw()

    @property
    def color_indices(self) -> np.ndarray:
        """Gets or sets the current color indices used for the 2D histogram underlying data.

        Triggers a draw idle command.

        Returns
        -------
        color_indices : (N,) np.ndarray[int] or int
            indices to map to the overlay colormap. Accepts a scalar or an array.

        Notes
        -----
        color_indices_changed_signal : Signal
            Signal emitted when the color indices are changed.

        """
        return self._color_indices

    @color_indices.setter
    def color_indices(self, indices: np.ndarray):
        """Sets color indices for the 2D histogram underlying data and updates colors accordingly."""
        # Check if indices are a scalar
        if np.isscalar(indices):
            indices = np.full(len(self._data), indices)
        # Check if indices data type is float
        if indices.dtype == float:
            indices = indices.astype(int)
        self._color_indices = indices
        h, xedges, yedges, _ = self._histogram
        # Create empty overlay
        overlay_rgba = np.zeros((*h.shape, 4), dtype=float)
        output_max = np.zeros(h.shape, dtype=float)
        for i in np.unique(self._color_indices):
            # Filter data by class
            data_filtered_by_class = self._data[self._color_indices == i]
            # Calculate histogram of filtered data while fixing the bins
            histogram_filtered_by_class, _, _ = np.histogram2d(
                data_filtered_by_class[:, 0], data_filtered_by_class[:, 1], bins=[xedges, yedges])
            class_mask = histogram_filtered_by_class > output_max
            output_max = np.maximum(histogram_filtered_by_class, output_max)
            overlay_rgba[class_mask] = self.categorical_colormap(i)
        # Remove the existing overlay to redraw
        if self._overlay is not None:
            self._overlay.remove()
        # Draw the overlay
        self._overlay = self.ax.imshow(overlay_rgba.swapaxes(0, 1), origin='lower', extent=[
            xedges[0], xedges[-1], yedges[0], yedges[-1]], aspect='auto', alpha=1, zorder=2)
        # emit signal
        self.color_indices_changed_signal.emit(self._color_indices)
        self.draw()

    @property
    def bins(self) -> int:
        """Gets or sets the number of bins for the histogram.

        Returns
        -------
        bins : int
            number of bins for the histogram.
        """
        return self._bins

    @bins.setter
    def bins(self, value: int):
        """Sets the number of bins for the histogram."""
        self._bins = value
        self.data = self._data

    @property
    def histogram_colormap(self) -> Colormap:
        """Gets or sets the colormap for the histogram.

        Returns
        -------
        histogram_colormap : Colormap
            colormap for the histogram.
        """
        return self._histogram_colormap

    @histogram_colormap.setter
    def histogram_colormap(self, value: Colormap):
        """Sets the colormap for the histogram."""
        self._histogram_colormap = value
        self.data = self._data

    @property
    def histogram(self) -> Tuple[np.ndarray, np.ndarray, np.ndarray, QuadMesh]:
        """Returns the 2D histogram matplotlib object.

        Returns
        -------
        histogram : Tuple[np.ndarray, np.ndarray, np.ndarray, QuadMesh]
            2D histogram matplotlib object.
        """
        return self._histogram

    def indices_in_above_threshold_patches(self, threshold: int) -> List[int]:
        """
        Returns the indices of the points in that fall into the bins
        of the 2D histogram exceeding a specified threshold.

        Parameters
        ----------
        threshold : int
            The count threshold to exceed.

        Returns
        -------
        indices : List[int]
            list of indices of points falling into the exceeding bins.
        """
        counts, xedges, yedges, _ = self._histogram

        # Identify bins that exceed the threshold
        exceeding_bins = np.argwhere(counts > threshold)

        # Prepare to collect indices
        indices = []

        # For each bin exceeding the threshold...
        for bin_x, bin_y in exceeding_bins:
            # Identify the edges of the current bin
            x_min, x_max = xedges[bin_x], xedges[bin_x + 1]
            y_min, y_max = yedges[bin_y], yedges[bin_y + 1]

            # Find indices of points within these edges
            bin_indices = np.where((self._data[:, 0] >= x_min) & (self._data[:, 0] < x_max) & (
                self._data[:, 1] >= y_min) & (self._data[:, 1] < y_max))[0]
            indices.extend(bin_indices)

        return indices

    def draw(self):
        """Draws or redraws the 2D histogram."""
        self.ax.figure.canvas.draw_idle()<|MERGE_RESOLUTION|>--- conflicted
+++ resolved
@@ -166,10 +166,7 @@
         else:
             # If the scatter plot already exists, just update its data
             self._scatter.set_offsets(value)
-<<<<<<< HEAD
             self._scatter.set_alpha(1.0)
-=======
->>>>>>> b6ebdfcc
 
         if self._color_indices is None:
             self.color_indices = 0  # Set default color index
