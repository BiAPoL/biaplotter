--- conflicted
+++ resolved
@@ -176,17 +176,6 @@
 
         # Emit the data changed signal
         self.data_changed_signal.emit(self._data)
-<<<<<<< HEAD
-        if self._scatter is None:
-            self._scatter = self.ax.scatter(value[:, 0], value[:, 1], s=self._size)
-            self.color_indices = 0  # Set default color index
-        else:
-            # If the scatter plot already exists, just update its data
-            self._scatter.set_offsets(value)
-
-        if self._color_indices is None:
-            self.color_indices = 0  # Set default color index
-=======
 
         if self._scatter is None or data_length_changed:
             # Create the scatter plot if it doesn't exist yet
@@ -198,7 +187,6 @@
             self.size = 50  # Default size
             self.alpha = 1  # Default alpha
             self.color_indices = np.zeros(len(value), dtype=int)  # Default color indices
->>>>>>> 62908958
         else:
             self._scatter.set_offsets(value)  #  somehow resets the size and alpha
             self.color_indices = self._color_indices
@@ -243,11 +231,7 @@
         Returns
         -------
         color_indices : (N,) np.ndarray[int] or int
-<<<<<<< HEAD
             indices to map to the overlay_colormap. Accepts a scalar or an array of integers.
-=======
-            indices to map to the categorical_colormap. Accepts a scalar or an array of integers.
->>>>>>> 62908958
 
         Notes
         -----
@@ -310,7 +294,6 @@
         self.draw()
 
     @property
-<<<<<<< HEAD
     def overlay_colormap(self) -> BiaColormap:
         """Gets or sets the overlay colormap for the scatter plot.
 
@@ -330,17 +313,7 @@
     @property
     def overlay_visible(self) -> bool:
         """Gets or sets the visibility of the overlay colormap.
-=======
-    def alpha(self) -> Union[float, np.ndarray]:
-        """Gets or sets the alpha value of the scatter plot.
->>>>>>> 62908958
-
-        Triggers a draw idle command.
-
-        Returns
-        -------
-<<<<<<< HEAD
-        overlay_visible : bool
+         overlay_visible : bool
             visibility of the overlay colormap.
         """
         return self._overlay_visible
@@ -367,7 +340,11 @@
         """Sets the normalization method for the color indices."""
         self._color_normalization_method = value
         self.color_indices = self._color_indices
-=======
+
+    @property
+    def alpha(self) -> Union[float, np.ndarray]:
+        """Gets or sets the alpha value of the scatter plot.
+        
         alpha : float
             alpha value of the scatter plot.
         """
@@ -383,7 +360,6 @@
         if self._scatter is not None:
             self._scatter.set_alpha(value)
         self.draw()
->>>>>>> 62908958
 
     @property
     def size(self) -> Union[float, np.ndarray]:
@@ -445,13 +421,8 @@
     #: Signal emitted when the `color_indices` are changed.
     color_indices_changed_signal: Signal = Signal(np.ndarray)
 
-<<<<<<< HEAD
-    def __init__(self, ax: plt.Axes = None, data: np.ndarray = None, overlay_colormap: Colormap = cat10_mod_cmap_first_transparent, color_indices: np.ndarray = None, bins=20, histogram_colormap: Colormap = plt.cm.magma):
+    def __init__(self, ax: plt.Axes = None, data: np.ndarray = None, overlay_colormap: Colormap = cat10_mod_cmap_first_transparent, color_indices: np.ndarray = None, bins=20, histogram_colormap: Colormap = plt.cm.magma, cmin=0):
         super().__init__(ax, data, overlay_colormap, color_indices)
-=======
-    def __init__(self, ax: plt.Axes = None, data: np.ndarray = None, categorical_colormap: Colormap = cat10_mod_cmap_first_transparent, color_indices: np.ndarray = None, bins=20, histogram_colormap: Colormap = plt.cm.magma, cmin=0):
-        super().__init__(ax, data, categorical_colormap, color_indices)
->>>>>>> 62908958
         """Initializes the 2D histogram artist.
         """
         #: Stores the matplotlib histogram2D object
@@ -501,7 +472,6 @@
         # emit signal
         self.data_changed_signal.emit(self._data)
         # Remove the existing histogram to redraw
-<<<<<<< HEAD
         if self._histogram_image is not None:
             self._histogram_image.remove()
         # Calculate and draw the new histogram
@@ -513,13 +483,6 @@
         self._histogram_image = self.ax.imshow(self._histogram_rgba, extent=[
                                                x_edges[0], x_edges[-1], y_edges[0], y_edges[-1]], origin='lower', zorder=1, interpolation=self._histogram_interpolation, alpha=1)
 
-=======
-        if self._histogram is not None:
-            self._histogram[-1].remove()
-        # Draw the new histogram
-        self._histogram = self.ax.hist2d(
-            value[:, 0], value[:, 1], bins=self._bins, cmap=self._histogram_colormap, zorder=1, cmin=self.cmin)
->>>>>>> 62908958
         if self._color_indices is None:
             self.color_indices = 0  # Set default color index
         else:
