--- conflicted
+++ resolved
@@ -131,11 +131,8 @@
         super().__init__(ax, data, categorical_colormap, color_indices)
         #: Stores the scatter plot matplotlib object
         self._scatter = None
-<<<<<<< HEAD
         self._size = 1  # Default size
-=======
         self._alpha = alpha
->>>>>>> 5b5f420a
         self.data = data
         self.draw()  # Initial draw of the scatter plot
 
@@ -247,31 +244,13 @@
         self.draw()
 
     @property
-<<<<<<< HEAD
-    def size(self) -> float | np.ndarray:
-        """Gets or sets the size of the points in the scatter plot.
-=======
     def alpha(self) -> np.ndarray:
         """Gets or sets the alpha values for the scatter plot.
->>>>>>> 5b5f420a
 
         Triggers a draw idle command.
 
         Returns
         -------
-<<<<<<< HEAD
-        size : float or (N,) np.ndarray[float]
-            size of the points in the scatter plot. Accepts a scalar or an array of floats.
-        """
-        return self._size
-
-    @size.setter
-    def size(self, value: float | np.ndarray):
-        """Sets the size of the points in the scatter plot."""
-        self._size = value
-        if self._scatter is not None:
-            self._scatter.set_sizes(np.full(len(self._data), value) if np.isscalar(value) else value)
-=======
         alpha : (N,) np.ndarray[float] or float
             alpha values for the scatter plot. Accepts a scalar or an array of floats.
         """
@@ -286,7 +265,27 @@
         self._alpha = value
         if self._scatter is not None:
             self._scatter.set_alpha(value)
->>>>>>> 5b5f420a
+        self.draw()
+
+    @property
+    def size(self) -> float | np.ndarray:
+        """Gets or sets the size of the points in the scatter plot.
+
+        Triggers a draw idle command.
+
+        Returns
+        -------
+        size : float or (N,) np.ndarray[float]
+            size of the points in the scatter plot. Accepts a scalar or an array of floats.
+        """
+        return self._size
+
+    @size.setter
+    def size(self, value: float | np.ndarray):
+        """Sets the size of the points in the scatter plot."""
+        self._size = value
+        if self._scatter is not None:
+            self._scatter.set_sizes(np.full(len(self._data), value) if np.isscalar(value) else value)
         self.draw()
 
     def draw(self):
