--- conflicted
+++ resolved
@@ -166,12 +166,8 @@
         else:
             # If the scatter plot already exists, just update its data
             self._scatter.set_offsets(value)
-<<<<<<< HEAD
             self._scatter.set_alpha(1.0)
 
-=======
-        
->>>>>>> 41f58dd5
         if self._color_indices is None:
             self.color_indices = 0  # Set default color index
         else:
